--- conflicted
+++ resolved
@@ -4,8 +4,5 @@
 mod transaction;
 mod executive;
 mod state;
-<<<<<<< HEAD
 mod client;
-=======
-mod chain;
->>>>>>> 7f458a25
+mod chain;