use util::hash::*;
use util::bytes::*;
use util::uint::*;
use util::rlp::*;
use util::sha3;

<<<<<<< HEAD
/// view onto block header rlp
pub struct BlockView<'a> {
	rlp: Rlp<'a>
}

impl<'a> BlockView<'a> {
	pub fn new(bytes: &'a [u8]) -> BlockView<'a> {
		BlockView {
			rlp: Rlp::new(bytes)
		}
	}

	pub fn new_from_rlp(rlp: Rlp<'a>) -> BlockView<'a> {
		BlockView {
			rlp: rlp
		}
	}

	pub fn parent_hash(&self) -> H256 { self.rlp.val_at(0) }
	pub fn uncles_hash(&self) -> H256 { self.rlp.val_at(1) }
	pub fn coinbase(&self) -> Address { self.rlp.val_at(2) }
	pub fn state_root(&self) -> H256 { self.rlp.val_at(3) }
	pub fn transactions_root(&self) -> H256 { self.rlp.val_at(4) }
	pub fn receipts_root(&self) -> H256 { self.rlp.val_at(5) }
	pub fn log_bloom(&self) -> H2048 { self.rlp.val_at(6) }
	pub fn difficulty(&self) -> U256 { self.rlp.val_at(7) }
	pub fn number(&self) -> U256 { self.rlp.val_at(8) }
	pub fn gas_limit(&self) -> U256 { self.rlp.val_at(9) }
	pub fn gas_usd(&self) -> U256 { self.rlp.val_at(10) }
	pub fn timestamp(&self) -> U256 { self.rlp.val_at(11) }
	pub fn mix_hash(&self) -> H256 { self.rlp.val_at(12) }
	pub fn nonce(&self) -> H64 { self.rlp.val_at(13) }
}

impl<'a> sha3::Hashable for BlockView<'a> {
	fn sha3(&self) -> H256 {
		self.rlp.raw().sha3()
	}
}

/// Data structure represening block header
/// similar to cpp-ethereum's BlockInfo
pub struct BlockHeader {
	parent_hash: H256,
	uncles_hash: H256,
	coinbase: Address,
	state_root: H256,
=======
pub static ZERO_ADDRESS: Address = Address([0x00; 20]);
pub static ZERO_H256: H256 = H256([0x00; 32]);
pub static ZERO_LOGBLOOM: LogBloom = H2048([0x00; 256]);

pub type LogBloom = H2048;

#[derive(Debug)]
pub struct Header {
	parent_hash: H256,
	timestamp: U256,
	number: U256,
	author: Address,

>>>>>>> 8c3fcb73
	transactions_root: H256,
	uncles_hash: H256,
	extra_data: Bytes,

	state_root: H256,
	receipts_root: H256,
	log_bloom: LogBloom,
	gas_used: U256,
	gas_limit: U256,

	difficulty: U256,
	seal: Vec<Bytes>,
}

impl Header {
	pub fn new() -> Header {
		Header {
			parent_hash: ZERO_H256.clone(),
			timestamp: BAD_U256.clone(),
			number: ZERO_U256.clone(),
			author: ZERO_ADDRESS.clone(),

			transactions_root: ZERO_H256.clone(),
			uncles_hash: ZERO_H256.clone(),
			extra_data: vec![],

			state_root: ZERO_H256.clone(),
			receipts_root: ZERO_H256.clone(),
			log_bloom: ZERO_LOGBLOOM.clone(),
			gas_used: ZERO_U256.clone(),
			gas_limit: ZERO_U256.clone(),

			difficulty: ZERO_U256.clone(),
			seal: vec![],
		}
	}
}

impl Decodable for Header {
	fn decode<D>(decoder: &D) -> Result<Self, DecoderError> where D: Decoder {
		decoder.read_list(| d | {
<<<<<<< HEAD
			// return an error if d != 14
			let blockheader = BlockHeader {
				parent_hash: try!(Decodable::decode(&d[0])),
				uncles_hash: try!(Decodable::decode(&d[1])),
				coinbase: try!(Decodable::decode(&d[2])),
=======
			let blockheader = Header {
				parent_hash: try!(Decodable::decode(&d[0])),
				uncles_hash: try!(Decodable::decode(&d[1])),
				author: try!(Decodable::decode(&d[2])),
>>>>>>> 8c3fcb73
				state_root: try!(Decodable::decode(&d[3])),
				transactions_root: try!(Decodable::decode(&d[4])),
				receipts_root: try!(Decodable::decode(&d[5])),
				log_bloom: try!(Decodable::decode(&d[6])),
				difficulty: try!(Decodable::decode(&d[7])),
				number: try!(Decodable::decode(&d[8])),
				gas_limit: try!(Decodable::decode(&d[9])),
				gas_used: try!(Decodable::decode(&d[10])),
				timestamp: try!(Decodable::decode(&d[11])),
				extra_data: try!(Decodable::decode(&d[12])),
				seal: vec![],
			};
			// TODO: fill blockheader.seal with (raw) list items index 12..)
			Ok(blockheader)
		})
	}
}

impl Encodable for Header {
	fn encode<E>(&self, encoder: &mut E) where E: Encoder {
		encoder.emit_list(| e | {
			self.parent_hash.encode(e);
			self.uncles_hash.encode(e);
<<<<<<< HEAD
			self.coinbase.encode(e);
=======
			self.author.encode(e);
>>>>>>> 8c3fcb73
			self.state_root.encode(e);
			self.transactions_root.encode(e);
			self.receipts_root.encode(e);
			self.log_bloom.encode(e);
			self.difficulty.encode(e);
			self.number.encode(e);
			self.gas_limit.encode(e);
			self.gas_used.encode(e);
			self.timestamp.encode(e);
			self.extra_data.encode(e);
			// TODO: emit raw seal items.
		})
	}
}

#[cfg(test)]
mod tests {
	fn encoding_and_decoding() {
	}
}<|MERGE_RESOLUTION|>--- conflicted
+++ resolved
@@ -4,7 +4,6 @@
 use util::rlp::*;
 use util::sha3;
 
-<<<<<<< HEAD
 /// view onto block header rlp
 pub struct BlockView<'a> {
 	rlp: Rlp<'a>
@@ -45,14 +44,6 @@
 	}
 }
 
-/// Data structure represening block header
-/// similar to cpp-ethereum's BlockInfo
-pub struct BlockHeader {
-	parent_hash: H256,
-	uncles_hash: H256,
-	coinbase: Address,
-	state_root: H256,
-=======
 pub static ZERO_ADDRESS: Address = Address([0x00; 20]);
 pub static ZERO_H256: H256 = H256([0x00; 32]);
 pub static ZERO_LOGBLOOM: LogBloom = H2048([0x00; 256]);
@@ -66,7 +57,6 @@
 	number: U256,
 	author: Address,
 
->>>>>>> 8c3fcb73
 	transactions_root: H256,
 	uncles_hash: H256,
 	extra_data: Bytes,
@@ -108,18 +98,10 @@
 impl Decodable for Header {
 	fn decode<D>(decoder: &D) -> Result<Self, DecoderError> where D: Decoder {
 		decoder.read_list(| d | {
-<<<<<<< HEAD
-			// return an error if d != 14
-			let blockheader = BlockHeader {
-				parent_hash: try!(Decodable::decode(&d[0])),
-				uncles_hash: try!(Decodable::decode(&d[1])),
-				coinbase: try!(Decodable::decode(&d[2])),
-=======
 			let blockheader = Header {
 				parent_hash: try!(Decodable::decode(&d[0])),
 				uncles_hash: try!(Decodable::decode(&d[1])),
 				author: try!(Decodable::decode(&d[2])),
->>>>>>> 8c3fcb73
 				state_root: try!(Decodable::decode(&d[3])),
 				transactions_root: try!(Decodable::decode(&d[4])),
 				receipts_root: try!(Decodable::decode(&d[5])),
@@ -143,11 +125,7 @@
 		encoder.emit_list(| e | {
 			self.parent_hash.encode(e);
 			self.uncles_hash.encode(e);
-<<<<<<< HEAD
-			self.coinbase.encode(e);
-=======
 			self.author.encode(e);
->>>>>>> 8c3fcb73
 			self.state_root.encode(e);
 			self.transactions_root.encode(e);
 			self.receipts_root.encode(e);
