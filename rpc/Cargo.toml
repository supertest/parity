[package]
description = "Parity JSON-RPC servers."
name = "parity-rpc"
version = "1.8.0"
license = "GPL-3.0"
authors = ["Parity Technologies <admin@parity.io>"]

[lib]

[dependencies]
cid = "0.2"
futures = "0.1"
futures-cpupool = "0.1"
log = "0.3"
multihash ="0.6"
order-stat = "0.1"
rand = "0.3"
rust-crypto = "0.2"
rustc-hex = "1.0"
semver = "0.6"
serde = "1.0"
serde_derive = "1.0"
serde_json = "1.0"
time = "0.1"
tokio-timer = "0.1"
transient-hashmap = "0.4"

jsonrpc-core = { git = "https://github.com/paritytech/jsonrpc.git", branch = "parity-1.7" }
jsonrpc-http-server = { git = "https://github.com/paritytech/jsonrpc.git", branch = "parity-1.7" }
jsonrpc-minihttp-server = { git = "https://github.com/paritytech/jsonrpc.git", branch = "parity-1.7" }
jsonrpc-ws-server = { git = "https://github.com/paritytech/jsonrpc.git", branch = "parity-1.7" }
jsonrpc-ipc-server = { git = "https://github.com/paritytech/jsonrpc.git", branch = "parity-1.7" }
jsonrpc-macros = { git = "https://github.com/paritytech/jsonrpc.git", branch = "parity-1.7" }
jsonrpc-pubsub = { git = "https://github.com/paritytech/jsonrpc.git", branch = "parity-1.7" }

ethcore-io = { path = "../util/io" }
ethcore-ipc = { path = "../ipc/rpc" }
ethcore-util = { path = "../util" }
ethcore = { path = "../ethcore" }
ethcrypto = { path = "../ethcrypto" }
ethkey = { path = "../ethkey" }
ethstore = { path = "../ethstore" }
ethash = { path = "../ethash" }
ethsync = { path = "../sync" }
ethjson = { path = "../json" }
ethcore-devtools = { path = "../devtools" }
ethcore-light = { path = "../ethcore/light" }
ethcore-logger = { path = "../logger" }
<<<<<<< HEAD
evm = { path = "../ethcore/evm" }
fetch = { path = "../util/fetch" }
node-health = { path = "../dapps/node-health" }
=======
vm = { path = "../ethcore/vm" }
parity-updater = { path = "../updater" }
>>>>>>> 5b0eeb75
parity-reactor = { path = "../util/reactor" }
parity-updater = { path = "../updater" }
rlp = { path = "../util/rlp" }
stats = { path = "../util/stats" }

clippy = { version = "0.0.103", optional = true}
pretty_assertions = "0.1"

[features]
dev = ["clippy", "ethcore/dev", "ethcore-util/dev", "ethsync/dev"]<|MERGE_RESOLUTION|>--- conflicted
+++ resolved
@@ -33,31 +33,26 @@
 jsonrpc-macros = { git = "https://github.com/paritytech/jsonrpc.git", branch = "parity-1.7" }
 jsonrpc-pubsub = { git = "https://github.com/paritytech/jsonrpc.git", branch = "parity-1.7" }
 
+ethash = { path = "../ethash" }
+ethcore = { path = "../ethcore" }
+ethcore-devtools = { path = "../devtools" }
 ethcore-io = { path = "../util/io" }
 ethcore-ipc = { path = "../ipc/rpc" }
+ethcore-light = { path = "../ethcore/light" }
+ethcore-logger = { path = "../logger" }
 ethcore-util = { path = "../util" }
-ethcore = { path = "../ethcore" }
 ethcrypto = { path = "../ethcrypto" }
+ethjson = { path = "../json" }
 ethkey = { path = "../ethkey" }
 ethstore = { path = "../ethstore" }
-ethash = { path = "../ethash" }
 ethsync = { path = "../sync" }
-ethjson = { path = "../json" }
-ethcore-devtools = { path = "../devtools" }
-ethcore-light = { path = "../ethcore/light" }
-ethcore-logger = { path = "../logger" }
-<<<<<<< HEAD
-evm = { path = "../ethcore/evm" }
 fetch = { path = "../util/fetch" }
 node-health = { path = "../dapps/node-health" }
-=======
-vm = { path = "../ethcore/vm" }
-parity-updater = { path = "../updater" }
->>>>>>> 5b0eeb75
 parity-reactor = { path = "../util/reactor" }
 parity-updater = { path = "../updater" }
 rlp = { path = "../util/rlp" }
 stats = { path = "../util/stats" }
+vm = { path = "../ethcore/vm" }
 
 clippy = { version = "0.0.103", optional = true}
 pretty_assertions = "0.1"
