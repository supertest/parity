// Copyright 2015-2017 Parity Technologies (UK) Ltd.
// This file is part of Parity.

// Parity is free software: you can redistribute it and/or modify
// it under the terms of the GNU General Public License as published by
// the Free Software Foundation, either version 3 of the License, or
// (at your option) any later version.

// Parity is distributed in the hope that it will be useful,
// but WITHOUT ANY WARRANTY; without even the implied warranty of
// MERCHANTABILITY or FITNESS FOR A PARTICULAR PURPOSE.  See the
// GNU General Public License for more details.

// You should have received a copy of the GNU General Public License
// along with Parity.  If not, see <http://www.gnu.org/licenses/>.

import React, { Component, PropTypes } from 'react';
import { FormattedMessage } from 'react-intl';

<<<<<<< HEAD
import { arrayOrObjectProptype } from '@parity/shared//util/proptypes';

import { ContainerTitle, SectionList } from '~/ui';
=======
import { arrayOrObjectProptype } from '@parity/shared/util/proptypes';
import { ContainerTitle, SectionList } from '@parity/ui';
>>>>>>> c27d96a4

import Dapp from './dapp';
import styles from './dapps.css';

export default class Dapps extends Component {
  static propTypes = {
    history: arrayOrObjectProptype().isRequired,
    store: PropTypes.object.isRequired
  }

  render () {
    return (
      <div className={ styles.dapps }>
        <ContainerTitle
          title={
            <FormattedMessage
              id='home.dapps.title'
              defaultMessage='Recent Dapps'
            />
          }
        />
        { this.renderHistory() }
      </div>
    );
  }

  renderHistory () {
    const { history } = this.props;

    if (!history.length) {
      return (
        <div className={ styles.empty }>
          <FormattedMessage
            id='home.dapps.none'
            defaultMessage='No recent Applications history available'
          />
        </div>
      );
    }

    return (
      <SectionList
        items={ history }
        renderItem={ this.renderHistoryItem }
      />
    );
  }

  renderHistoryItem = (history) => {
    if (!history || !history.entry) {
      return null;
    }

    const { store } = this.props;

    return (
      <Dapp
        id={ history.entry }
        key={ history.timestamp }
        store={ store }
        timestamp={ history.timestamp }
      />
    );
  }
}<|MERGE_RESOLUTION|>--- conflicted
+++ resolved
@@ -17,14 +17,8 @@
 import React, { Component, PropTypes } from 'react';
 import { FormattedMessage } from 'react-intl';
 
-<<<<<<< HEAD
-import { arrayOrObjectProptype } from '@parity/shared//util/proptypes';
-
-import { ContainerTitle, SectionList } from '~/ui';
-=======
 import { arrayOrObjectProptype } from '@parity/shared/util/proptypes';
 import { ContainerTitle, SectionList } from '@parity/ui';
->>>>>>> c27d96a4
 
 import Dapp from './dapp';
 import styles from './dapps.css';
