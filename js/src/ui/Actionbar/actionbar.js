--- conflicted
+++ resolved
@@ -20,59 +20,9 @@
 
 import styles from './actionbar.css';
 
-<<<<<<< HEAD
-export default function Actionbar ({ buttons, children, className, title }) {
+export default function Actionbar ({ buttons, children, className, health, title }) {
   if (!buttons && !title) {
     return null;
-=======
-export default class Actionbar extends Component {
-  buttons = {};
-  buttonsTooltip = {};
-
-  static propTypes = {
-    title: nodeOrStringProptype(),
-    buttons: PropTypes.array,
-    children: PropTypes.node,
-    className: PropTypes.string,
-    health: PropTypes.node
-  };
-
-  static defaultProps = {
-    buttons: []
-  };
-
-  state = {
-    buttons: []
-  };
-
-  componentWillMount () {
-    this.setButtons(this.props);
-
-    window.addEventListener('resize', this.checkButtonsTooltip);
-  }
-
-  componentWillUnmount () {
-    window.removeEventListener('resize', this.checkButtonsTooltip);
-  }
-
-  componentWillReceiveProps (nextProps) {
-    if (!isEqual(this.props.buttons, nextProps.buttons)) {
-      this.setButtons(nextProps);
-    }
-  }
-
-  render () {
-    const { children, className } = this.props;
-    const classes = `${styles.actionbar} ${className}`;
-
-    return (
-      <Toolbar className={ classes }>
-        { this.renderTitle() }
-        { this.renderButtons() }
-        { children }
-      </Toolbar>
-    );
->>>>>>> 4936e99f
   }
 
   return (
@@ -94,5 +44,6 @@
   title: nodeOrStringProptype(),
   buttons: PropTypes.array,
   children: PropTypes.node,
-  className: PropTypes.string
+  className: PropTypes.string,
+  health: PropTypes.node
 };