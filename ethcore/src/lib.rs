--- conflicted
+++ resolved
@@ -102,11 +102,8 @@
 extern crate ethcore_bloom_journal as bloom_journal;
 extern crate byteorder;
 extern crate transient_hashmap;
-<<<<<<< HEAD
 extern crate ethcore_network as network;
-=======
 extern crate linked_hash_map;
->>>>>>> 21b2b4ac
 
 #[macro_use]
 extern crate log;
