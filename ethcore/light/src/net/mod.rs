// Copyright 2015, 2016 Parity Technologies (UK) Ltd.
// This file is part of Parity.

// Parity is free software: you can redistribute it and/or modify
// it under the terms of the GNU General Public License as published by
// the Free Software Foundation, either version 3 of the License, or
// (at your option) any later version.

// Parity is distributed in the hope that it will be useful,
// but WITHOUT ANY WARRANTY; without even the implied warranty of
// MERCHANTABILITY or FITNESS FOR A PARTICULAR PURPOSE.  See the
// GNU General Public License for more details.

// You should have received a copy of the GNU General Public License
// along with Parity.  If not, see <http://www.gnu.org/licenses/>.

//! LES Protocol Version 1 implementation.
//!
//! This uses a "Provider" to answer requests.
//! See https://github.com/ethcore/parity/wiki/Light-Ethereum-Subprotocol-(LES)

use ethcore::transaction::SignedTransaction;
use ethcore::receipt::Receipt;

use io::TimerToken;
use network::{NetworkProtocolHandler, NetworkContext, PeerId};
use rlp::{RlpStream, Stream, UntrustedRlp, View};
use util::hash::H256;
use util::{Bytes, Mutex, RwLock, U256};
use time::{Duration, SteadyTime};

use std::collections::HashMap;
use std::sync::Arc;
use std::sync::atomic::{AtomicUsize, Ordering};

use provider::Provider;
use request::{self, HashOrNumber, Request};

use self::buffer_flow::{Buffer, FlowParams};
use self::context::{Ctx, TickCtx};
use self::error::Punishment;

mod buffer_flow;
mod context;
mod error;
mod status;

#[cfg(test)]
mod tests;

pub use self::error::Error;
pub use self::context::{BasicContext, EventContext, IoContext};
pub use self::status::{Status, Capabilities, Announcement};

const TIMEOUT: TimerToken = 0;
const TIMEOUT_INTERVAL_MS: u64 = 1000;

const TICK_TIMEOUT: TimerToken = 1;
const TICK_TIMEOUT_INTERVAL_MS: u64 = 5000;

// minimum interval between updates.
const UPDATE_INTERVAL_MS: i64 = 5000;

/// Supported protocol versions.
pub const PROTOCOL_VERSIONS: &'static [u8] = &[1];

/// Max protocol version.
pub const MAX_PROTOCOL_VERSION: u8 = 1;

/// Packet count for LES.
pub const PACKET_COUNT: u8 = 15;

// packet ID definitions.
mod packet {
	// the status packet.
	pub const STATUS: u8 = 0x00;

	// announcement of new block hashes or capabilities.
	pub const ANNOUNCE: u8 = 0x01;

	// request and response for block headers
	pub const GET_BLOCK_HEADERS: u8 = 0x02;
	pub const BLOCK_HEADERS: u8 = 0x03;

	// request and response for block bodies
	pub const GET_BLOCK_BODIES: u8 = 0x04;
	pub const BLOCK_BODIES: u8 = 0x05;

	// request and response for transaction receipts.
	pub const GET_RECEIPTS: u8 = 0x06;
	pub const RECEIPTS: u8 = 0x07;

	// request and response for merkle proofs.
	pub const GET_PROOFS: u8 = 0x08;
	pub const PROOFS: u8 = 0x09;

	// request and response for contract code.
	pub const GET_CONTRACT_CODES: u8 = 0x0a;
	pub const CONTRACT_CODES: u8 = 0x0b;

	// relay transactions to peers.
	pub const SEND_TRANSACTIONS: u8 = 0x0c;

	// request and response for header proofs in a CHT.
	pub const GET_HEADER_PROOFS: u8 = 0x0d;
	pub const HEADER_PROOFS: u8 = 0x0e;
}

// timeouts for different kinds of requests. all values are in milliseconds.
// TODO: variable timeouts based on request count.
mod timeout {
	pub const HANDSHAKE: i64 = 2500;
	pub const HEADERS: i64 = 5000;
	pub const BODIES: i64 = 5000;
	pub const RECEIPTS: i64 = 3500;
	pub const PROOFS: i64 = 4000;
	pub const CONTRACT_CODES: i64 = 5000;
	pub const HEADER_PROOFS: i64 = 3500;
}

/// A request id.
#[derive(Debug, Clone, Copy, PartialEq, Eq, Hash)]
pub struct ReqId(usize);

// A pending peer: one we've sent our status to but
// may not have received one for.
struct PendingPeer {
	sent_head: H256,
	last_update: SteadyTime,
}

// data about each peer.
struct Peer {
	local_buffer: Buffer, // their buffer relative to us
	status: Status,
	capabilities: Capabilities,
	remote_flow: Option<(Buffer, FlowParams)>,
	sent_head: H256, // last chain head we've given them.
	last_update: SteadyTime,
	idle: bool, // make into a current percentage of max buffer being requested?
}

impl Peer {
	// check the maximum cost of a request, returning an error if there's
	// not enough buffer left.
	// returns the calculated maximum cost.
	fn deduct_max(&mut self, flow_params: &FlowParams, kind: request::Kind, max: usize) -> Result<U256, Error> {
		flow_params.recharge(&mut self.local_buffer);

		let max_cost = flow_params.compute_cost(kind, max);
		try!(self.local_buffer.deduct_cost(max_cost));
		Ok(max_cost)
	}

	// refund buffer for a request. returns new buffer amount.
	fn refund(&mut self, flow_params: &FlowParams, amount: U256) -> U256 {
		flow_params.refund(&mut self.local_buffer, amount);

		self.local_buffer.current()
	}
}

/// An LES event handler.
///
/// Each handler function takes a context which describes the relevant peer
/// and gives references to the IO layer and protocol structure so new messages
/// can be dispatched immediately.
///
/// Request responses are not guaranteed to be complete or valid, but passed IDs will be correct.
/// Response handlers are not given a copy of the original request; it is assumed
/// that relevant data will be stored by interested handlers.
pub trait Handler: Send + Sync {
	/// Called when a peer connects.
	fn on_connect(&self, _ctx: &EventContext, _status: &Status, _capabilities: &Capabilities) { }
	/// Called when a peer disconnects, with a list of unfulfilled request IDs as
	/// of yet.
	fn on_disconnect(&self, _ctx: &EventContext, _unfulfilled: &[ReqId]) { }
	/// Called when a peer makes an announcement.
	fn on_announcement(&self, _ctx: &EventContext, _announcement: &Announcement) { }
	/// Called when a peer requests relay of some transactions.
	fn on_transactions(&self, _ctx: &EventContext, _relay: &[SignedTransaction]) { }
	/// Called when a peer responds with block bodies.
	fn on_block_bodies(&self, _ctx: &EventContext, _req_id: ReqId, _bodies: &[Bytes]) { }
	/// Called when a peer responds with block headers.
	fn on_block_headers(&self, _ctx: &EventContext, _req_id: ReqId, _headers: &[Bytes]) { }
	/// Called when a peer responds with block receipts.
	fn on_receipts(&self, _ctx: &EventContext, _req_id: ReqId, _receipts: &[Vec<Receipt>]) { }
	/// Called when a peer responds with state proofs. Each proof is a series of trie
	/// nodes in ascending order by distance from the root.
	fn on_state_proofs(&self, _ctx: &EventContext, _req_id: ReqId, _proofs: &[Vec<Bytes>]) { }
	/// Called when a peer responds with contract code.
	fn on_code(&self, _ctx: &EventContext, _req_id: ReqId, _codes: &[Bytes]) { }
	/// Called when a peer responds with header proofs. Each proof is a block header coupled
	/// with a series of trie nodes is ascending order by distance from the root.
	fn on_header_proofs(&self, _ctx: &EventContext, _req_id: ReqId, _proofs: &[(Bytes, Vec<Bytes>)]) { }
	/// Called to "tick" the handler periodically.
	fn tick(&self, _ctx: &BasicContext) { }
	/// Called on abort. This signals to handlers that they should clean up
	/// and ignore peers.
	// TODO: coreresponding `on_activate`?
	fn on_abort(&self) { }
}

// a request, the peer who it was made to, and the time it was made.
struct Requested {
	request: Request,
	timestamp: SteadyTime,
	peer_id: PeerId,
}

/// Protocol parameters.
pub struct Params {
	/// Network id.
	pub network_id: u64,
	/// Buffer flow parameters.
	pub flow_params: FlowParams,
	/// Initial capabilities.
	pub capabilities: Capabilities,
}

/// This is an implementation of the light ethereum network protocol, abstracted
/// over a `Provider` of data and a p2p network.
///
/// This is simply designed for request-response purposes. Higher level uses
/// of the protocol, such as synchronization, will function as wrappers around
/// this system.
//
// LOCK ORDER:
//   Locks must be acquired in the order declared, and when holding a read lock
//   on the peers, only one peer may be held at a time.
pub struct LightProtocol {
	provider: Arc<Provider>,
	genesis_hash: H256,
	network_id: u64,
	pending_peers: RwLock<HashMap<PeerId, PendingPeer>>,
	peers: RwLock<HashMap<PeerId, Mutex<Peer>>>,
	pending_requests: RwLock<HashMap<usize, Requested>>,
	capabilities: RwLock<Capabilities>,
	flow_params: FlowParams, // assumed static and same for every peer.
	handlers: Vec<Box<Handler>>,
	req_id: AtomicUsize,
}

impl LightProtocol {
	/// Create a new instance of the protocol manager.
	pub fn new(provider: Arc<Provider>, params: Params) -> Self {
		debug!(target: "les", "Initializing LES handler");

		let genesis_hash = provider.chain_info().genesis_hash;
		LightProtocol {
			provider: provider,
			genesis_hash: genesis_hash,
			network_id: params.network_id,
			pending_peers: RwLock::new(HashMap::new()),
			peers: RwLock::new(HashMap::new()),
			pending_requests: RwLock::new(HashMap::new()),
			capabilities: RwLock::new(params.capabilities),
			flow_params: params.flow_params,
			handlers: Vec::new(),
			req_id: AtomicUsize::new(0),
		}
	}

	/// Check the maximum amount of requests of a specific type
<<<<<<< HEAD
	/// which a peer would be able to serve. Returns zero if the
	/// peer is unknown or has no buffer flow parameters.
	pub fn max_requests(&self, peer: PeerId, kind: request::Kind) -> usize {
=======
	/// which a peer would be able to serve.
	pub fn max_requests(&self, peer: PeerId, kind: request::Kind) -> Option<usize> {
>>>>>>> ee050d4f
		self.peers.read().get(&peer).and_then(|peer| {
			let mut peer = peer.lock();
			let idle = peer.idle;
			match peer.remote_flow {
				Some((ref mut buf, ref flow)) => {
					flow.recharge(buf);

					if !idle {
						Some(0)
					} else {
						Some(flow.max_amount(&*buf, kind))
					}
				}
				None => None,
			}
		}).unwrap_or(0)
	}

	/// Make a request to a peer.
	///
	/// Fails on: nonexistent peer, network error, peer not server,
	/// insufficient buffer. Does not check capabilities before sending.
	/// On success, returns a request id which can later be coordinated
	/// with an event.
	pub fn request_from(&self, io: &IoContext, peer_id: &PeerId, request: Request) -> Result<ReqId, Error> {
		let peers = self.peers.read();
		let peer = try!(peers.get(peer_id).ok_or_else(|| Error::UnknownPeer));
		let mut peer = peer.lock();

		if !peer.idle { return Err(Error::Overburdened) }

		match peer.remote_flow {
			Some((ref mut buf, ref flow)) => {
				flow.recharge(buf);
				let max = flow.compute_cost(request.kind(), request.amount());
				try!(buf.deduct_cost(max));
			}
			None => return Err(Error::NotServer),
		}

		let req_id = self.req_id.fetch_add(1, Ordering::SeqCst);
		let packet_data = encode_request(&request, req_id);

		trace!(target: "les", "Dispatching request {} to peer {}", req_id, peer_id);

		let packet_id = match request.kind() {
			request::Kind::Headers => packet::GET_BLOCK_HEADERS,
			request::Kind::Bodies => packet::GET_BLOCK_BODIES,
			request::Kind::Receipts => packet::GET_RECEIPTS,
			request::Kind::StateProofs => packet::GET_PROOFS,
			request::Kind::Codes => packet::GET_CONTRACT_CODES,
			request::Kind::HeaderProofs => packet::GET_HEADER_PROOFS,
		};

		io.send(*peer_id, packet_id, packet_data);

		peer.idle = false;
		self.pending_requests.write().insert(req_id, Requested {
			request: request,
			timestamp: SteadyTime::now(),
			peer_id: *peer_id,
		});

		Ok(ReqId(req_id))
	}

	/// Make an announcement of new chain head and capabilities to all peers.
	/// The announcement is expected to be valid.
	pub fn make_announcement(&self, io: &IoContext, mut announcement: Announcement) {
		let mut reorgs_map = HashMap::new();
		let now = SteadyTime::now();

		// update stored capabilities
		self.capabilities.write().update_from(&announcement);

		// calculate reorg info and send packets
		for (peer_id, peer_info) in self.peers.read().iter() {
			let mut peer_info = peer_info.lock();

			// TODO: "urgent" announcements like new blocks?
			// the timer approach will skip 1 (possibly 2) in rare occasions.
			if peer_info.sent_head == announcement.head_hash ||
				peer_info.status.head_num >= announcement.head_num  ||
				now - peer_info.last_update < Duration::milliseconds(UPDATE_INTERVAL_MS) {
				continue
			}

			peer_info.last_update = now;

			let reorg_depth = reorgs_map.entry(peer_info.sent_head)
				.or_insert_with(|| {
					match self.provider.reorg_depth(&announcement.head_hash, &peer_info.sent_head) {
						Some(depth) => depth,
						None => {
							// both values will always originate locally -- this means something
							// has gone really wrong
							debug!(target: "les", "couldn't compute reorganization depth between {:?} and {:?}",
								&announcement.head_hash, &peer_info.sent_head);
							0
						}
					}
				});

			peer_info.sent_head = announcement.head_hash;
			announcement.reorg_depth = *reorg_depth;

			io.send(*peer_id, packet::ANNOUNCE, status::write_announcement(&announcement));
		}
	}

	/// Add an event handler.
	/// Ownership will be transferred to the protocol structure,
	/// and the handler will be kept alive as long as it is.
	/// These are intended to be added when the protocol structure
	/// is initialized as a means of customizing its behavior.
	pub fn add_handler(&mut self, handler: Box<Handler>) {
		self.handlers.push(handler);
	}

	/// Signal to handlers that network activity is being aborted
	/// and clear peer data.
	pub fn abort(&self) {
		for handler in &self.handlers {
			handler.on_abort();
		}

		// acquire in order and hold.
		let mut pending_peers = self.pending_peers.write();
		let mut peers = self.peers.write();
		let mut pending_requests = self.pending_requests.write();

		pending_peers.clear();
		peers.clear();
		pending_requests.clear();
	}

	// Does the common pre-verification of responses before the response itself
	// is actually decoded:
	//   - check whether peer exists
	//   - check whether request was made
	//   - check whether request kinds match
	fn pre_verify_response(&self, peer: &PeerId, kind: request::Kind, raw: &UntrustedRlp) -> Result<ReqId, Error> {
		let req_id: usize = try!(raw.val_at(0));
		let cur_buffer: U256 = try!(raw.val_at(1));

		trace!(target: "les", "pre-verifying response from peer {}, kind={:?}", peer, kind);

		match self.pending_requests.write().remove(&req_id) {
			None => return Err(Error::UnsolicitedResponse),
			Some(requested) => {
				if requested.peer_id != *peer || requested.request.kind() != kind {
					return Err(Error::UnsolicitedResponse)
				}
			}
		}

		let peers = self.peers.read();
		match peers.get(peer) {
			Some(peer_info) => {
				let mut peer_info = peer_info.lock();
				peer_info.idle = true;

				match peer_info.remote_flow.as_mut() {
					Some(&mut (ref mut buf, ref mut flow)) => {
						let actual_buffer = ::std::cmp::min(cur_buffer, *flow.limit());
						buf.update_to(actual_buffer)
					}
					None => return Err(Error::NotServer), // this really should be impossible.
				}
				Ok(ReqId(req_id))
			}
			None => Err(Error::UnknownPeer), // probably only occurs in a race of some kind.
		}
	}

	// handle a packet using the given io context.
	fn handle_packet(&self, io: &IoContext, peer: &PeerId, packet_id: u8, data: &[u8]) {
		let rlp = UntrustedRlp::new(data);

		trace!(target: "les", "Incoming packet {} from peer {}", packet_id, peer);

		// handle the packet
		let res = match packet_id {
			packet::STATUS => self.status(peer, io, rlp),
			packet::ANNOUNCE => self.announcement(peer, io, rlp),

			packet::GET_BLOCK_HEADERS => self.get_block_headers(peer, io, rlp),
			packet::BLOCK_HEADERS => self.block_headers(peer, io, rlp),

			packet::GET_BLOCK_BODIES => self.get_block_bodies(peer, io, rlp),
			packet::BLOCK_BODIES => self.block_bodies(peer, io, rlp),

			packet::GET_RECEIPTS => self.get_receipts(peer, io, rlp),
			packet::RECEIPTS => self.receipts(peer, io, rlp),

			packet::GET_PROOFS => self.get_proofs(peer, io, rlp),
			packet::PROOFS => self.proofs(peer, io, rlp),

			packet::GET_CONTRACT_CODES => self.get_contract_code(peer, io, rlp),
			packet::CONTRACT_CODES => self.contract_code(peer, io, rlp),

			packet::GET_HEADER_PROOFS => self.get_header_proofs(peer, io, rlp),
			packet::HEADER_PROOFS => self.header_proofs(peer, io, rlp),

			packet::SEND_TRANSACTIONS => self.relay_transactions(peer, io, rlp),

			other => {
				Err(Error::UnrecognizedPacket(other))
			}
		};

		if let Err(e) = res {
			punish(*peer, io, e);
		}
	}

	// check timeouts and punish peers.
	fn timeout_check(&self, io: &IoContext) {
		let now = SteadyTime::now();

		// handshake timeout
		{
			let mut pending = self.pending_peers.write();
			let slowpokes: Vec<_> = pending.iter()
				.filter(|&(_, ref peer)| {
					peer.last_update + Duration::milliseconds(timeout::HANDSHAKE) <= now
				})
				.map(|(&p, _)| p)
				.collect();

			for slowpoke in slowpokes {
				debug!(target: "les", "Peer {} handshake timed out", slowpoke);
				pending.remove(&slowpoke);
				io.disconnect_peer(slowpoke);
			}
		}

		// request timeouts
		{
			for r in self.pending_requests.read().values() {
				let kind_timeout = match r.request.kind() {
					request::Kind::Headers => timeout::HEADERS,
					request::Kind::Bodies => timeout::BODIES,
					request::Kind::Receipts => timeout::RECEIPTS,
					request::Kind::StateProofs => timeout::PROOFS,
					request::Kind::Codes => timeout::CONTRACT_CODES,
					request::Kind::HeaderProofs => timeout::HEADER_PROOFS,
				};

				if r.timestamp + Duration::milliseconds(kind_timeout) <= now {
					debug!(target: "les", "Request for {:?} from peer {} timed out",
						r.request.kind(), r.peer_id);

					// keep the request in the `pending` set for now so
					// on_disconnect will pass unfulfilled ReqIds to handlers.
					// in the case that a response is received after this, the
					// disconnect won't be cancelled but the ReqId won't be
					// marked as abandoned.
					io.disconnect_peer(r.peer_id);
				}
			}
		}
	}

	fn tick_handlers(&self, io: &IoContext) {
		for handler in &self.handlers {
			handler.tick(&TickCtx {
				io: io,
				proto: self,
			})
		}
	}
}

impl LightProtocol {
	// called when a peer connects.
	fn on_connect(&self, peer: &PeerId, io: &IoContext) {
		let proto_version = match io.protocol_version(*peer).ok_or(Error::WrongNetwork) {
			Ok(pv) => pv,
			Err(e) => { punish(*peer, io, e); return }
		};

		if PROTOCOL_VERSIONS.iter().find(|x| **x == proto_version).is_none() {
			punish(*peer, io, Error::UnsupportedProtocolVersion(proto_version));
			return;
		}

		let chain_info = self.provider.chain_info();

		let status = Status {
			head_td: chain_info.total_difficulty,
			head_hash: chain_info.best_block_hash,
			head_num: chain_info.best_block_number,
			genesis_hash: chain_info.genesis_hash,
			protocol_version: proto_version as u32, // match peer proto version
			network_id: self.network_id,
			last_head: None,
		};

		let capabilities = self.capabilities.read().clone();
		let status_packet = status::write_handshake(&status, &capabilities, Some(&self.flow_params));

		self.pending_peers.write().insert(*peer, PendingPeer {
			sent_head: chain_info.best_block_hash,
			last_update: SteadyTime::now(),
		});

		io.send(*peer, packet::STATUS, status_packet);
	}

	// called when a peer disconnects.
	fn on_disconnect(&self, peer: PeerId, io: &IoContext) {
		trace!(target: "les", "Peer {} disconnecting", peer);


		self.pending_peers.write().remove(&peer);
		if self.peers.write().remove(&peer).is_some() {
			let unfulfilled: Vec<_> = self.pending_requests.read()
				.iter()
				.filter(|&(_, r)| r.peer_id == peer)
				.map(|(&id, _)| ReqId(id))
				.collect();

			{
				let mut pending = self.pending_requests.write();
				for &ReqId(ref inner) in &unfulfilled {
					pending.remove(inner);
				}
			}

			for handler in &self.handlers {
				handler.on_disconnect(&Ctx {
					peer: peer,
					io: io,
					proto: self,
				}, &unfulfilled)
			}
		}
	}

	// Handle status message from peer.
	fn status(&self, peer: &PeerId, io: &IoContext, data: UntrustedRlp) -> Result<(), Error> {
		let pending = match self.pending_peers.write().remove(peer) {
			Some(pending) => pending,
			None => {
				return Err(Error::UnexpectedHandshake);
			}
		};

		let (status, capabilities, flow_params) = try!(status::parse_handshake(data));

		trace!(target: "les", "Connected peer with chain head {:?}", (status.head_hash, status.head_num));

		if (status.network_id, status.genesis_hash) != (self.network_id, self.genesis_hash) {
			return Err(Error::WrongNetwork);
		}

		if Some(status.protocol_version as u8) != io.protocol_version(*peer) {
			return Err(Error::BadProtocolVersion);
		}

		let remote_flow = flow_params.map(|params| (params.create_buffer(), params));

		self.peers.write().insert(*peer, Mutex::new(Peer {
			local_buffer: self.flow_params.create_buffer(),
			status: status.clone(),
			capabilities: capabilities.clone(),
			remote_flow: remote_flow,
			sent_head: pending.sent_head,
			last_update: pending.last_update,
			idle: true,
		}));

		for handler in &self.handlers {
			handler.on_connect(&Ctx {
				peer: *peer,
				io: io,
				proto: self,
			}, &status, &capabilities)
		}

		Ok(())
	}

	// Handle an announcement.
	fn announcement(&self, peer: &PeerId, io: &IoContext, data: UntrustedRlp) -> Result<(), Error> {
		if !self.peers.read().contains_key(peer) {
			debug!(target: "les", "Ignoring announcement from unknown peer");
			return Ok(())
		}

		let announcement = try!(status::parse_announcement(data));

		// scope to ensure locks are dropped before moving into handler-space.
		{
			let peers = self.peers.read();
			let peer_info = match peers.get(peer) {
				Some(info) => info,
				None => return Ok(()),
			};

			let mut peer_info = peer_info.lock();

			// update status.
			{
				// TODO: punish peer if they've moved backwards.
				let status = &mut peer_info.status;
				let last_head = status.head_hash;
				status.head_hash = announcement.head_hash;
				status.head_td = announcement.head_td;
				status.head_num = announcement.head_num;
				status.last_head = Some((last_head, announcement.reorg_depth));
			}

			// update capabilities.
			peer_info.capabilities.update_from(&announcement);
		}

		for handler in &self.handlers {
			handler.on_announcement(&Ctx {
				peer: *peer,
				io: io,
				proto: self,
			}, &announcement);
		}

		Ok(())
	}

	// Handle a request for block headers.
	fn get_block_headers(&self, peer: &PeerId, io: &IoContext, data: UntrustedRlp) -> Result<(), Error> {
		const MAX_HEADERS: usize = 512;

		let peers = self.peers.read();
		let peer = match peers.get(peer) {
			Some(peer) => peer,
			None => {
				debug!(target: "les", "Ignoring request from unknown peer");
				return Ok(())
			}
		};

		let mut peer = peer.lock();

		let req_id: u64 = try!(data.val_at(0));
		let data = try!(data.at(1));

		let start_block = {
			if try!(data.at(0)).size() == 32 {
				HashOrNumber::Hash(try!(data.val_at(0)))
			} else {
				HashOrNumber::Number(try!(data.val_at(0)))
			}
		};

		let req = request::Headers {
			start: start_block,
			max: ::std::cmp::min(MAX_HEADERS, try!(data.val_at(1))),
			skip: try!(data.val_at(2)),
			reverse: try!(data.val_at(3)),
		};

		let max_cost = try!(peer.deduct_max(&self.flow_params, request::Kind::Headers, req.max));

		let response = self.provider.block_headers(req);
		let actual_cost = self.flow_params.compute_cost(request::Kind::Headers, response.len());
		assert!(max_cost >= actual_cost, "Actual cost exceeded maximum computed cost.");

		let cur_buffer = peer.refund(&self.flow_params, max_cost - actual_cost);
		io.respond(packet::BLOCK_HEADERS, {
			let mut stream = RlpStream::new_list(3);
			stream.append(&req_id).append(&cur_buffer).begin_list(response.len());

			for header in response {
				stream.append_raw(&header, 1);
			}

			stream.out()
		});

		Ok(())
	}

	// Receive a response for block headers.
	fn block_headers(&self, peer: &PeerId, io: &IoContext, raw: UntrustedRlp) -> Result<(), Error> {
		let req_id = try!(self.pre_verify_response(peer, request::Kind::Headers, &raw));
		let raw_headers: Vec<_> = try!(raw.at(2)).iter().map(|x| x.as_raw().to_owned()).collect();

		for handler in &self.handlers {
			handler.on_block_headers(&Ctx {
				peer: *peer,
				io: io,
				proto: self,
			}, req_id, &raw_headers);
		}

		Ok(())
	}

	// Handle a request for block bodies.
	fn get_block_bodies(&self, peer: &PeerId, io: &IoContext, data: UntrustedRlp) -> Result<(), Error> {
		const MAX_BODIES: usize = 256;

		let peers = self.peers.read();
		let peer = match peers.get(peer) {
			Some(peer) => peer,
			None => {
				debug!(target: "les", "Ignoring request from unknown peer");
				return Ok(())
			}
		};
		let mut peer = peer.lock();

		let req_id: u64 = try!(data.val_at(0));

		let req = request::Bodies {
			block_hashes: try!(try!(data.at(1)).iter().take(MAX_BODIES).map(|x| x.as_val()).collect())
		};

		let max_cost = try!(peer.deduct_max(&self.flow_params, request::Kind::Bodies, req.block_hashes.len()));

		let response = self.provider.block_bodies(req);
		let response_len = response.iter().filter(|x| &x[..] != &::rlp::EMPTY_LIST_RLP).count();
		let actual_cost = self.flow_params.compute_cost(request::Kind::Bodies, response_len);
		assert!(max_cost >= actual_cost, "Actual cost exceeded maximum computed cost.");

		let cur_buffer = peer.refund(&self.flow_params, max_cost - actual_cost);

		io.respond(packet::BLOCK_BODIES, {
			let mut stream = RlpStream::new_list(3);
			stream.append(&req_id).append(&cur_buffer).begin_list(response.len());

			for body in response {
				stream.append_raw(&body, 1);
			}

			stream.out()
		});

		Ok(())
	}

	// Receive a response for block bodies.
	fn block_bodies(&self, peer: &PeerId, io: &IoContext, raw: UntrustedRlp) -> Result<(), Error> {
		let req_id = try!(self.pre_verify_response(peer, request::Kind::Bodies, &raw));
		let raw_bodies: Vec<Bytes> = try!(raw.at(2)).iter().map(|x| x.as_raw().to_owned()).collect();

		for handler in &self.handlers {
			handler.on_block_bodies(&Ctx {
				peer: *peer,
				io: io,
				proto: self,
			}, req_id, &raw_bodies);
		}

		Ok(())
	}

	// Handle a request for receipts.
	fn get_receipts(&self, peer: &PeerId, io: &IoContext, data: UntrustedRlp) -> Result<(), Error> {
		const MAX_RECEIPTS: usize = 256;

		let peers = self.peers.read();
		let peer = match peers.get(peer) {
			Some(peer) => peer,
			None => {
				debug!(target: "les", "Ignoring request from unknown peer");
				return Ok(())
			}
		};
		let mut peer = peer.lock();

		let req_id: u64 = try!(data.val_at(0));

		let req = request::Receipts {
			block_hashes: try!(try!(data.at(1)).iter().take(MAX_RECEIPTS).map(|x| x.as_val()).collect())
		};

		let max_cost = try!(peer.deduct_max(&self.flow_params, request::Kind::Receipts, req.block_hashes.len()));

		let response = self.provider.receipts(req);
		let response_len = response.iter().filter(|x| &x[..] != &::rlp::EMPTY_LIST_RLP).count();
		let actual_cost = self.flow_params.compute_cost(request::Kind::Receipts, response_len);
		assert!(max_cost >= actual_cost, "Actual cost exceeded maximum computed cost.");

		let cur_buffer = peer.refund(&self.flow_params, max_cost - actual_cost);

		io.respond(packet::RECEIPTS, {
			let mut stream = RlpStream::new_list(3);
			stream.append(&req_id).append(&cur_buffer).begin_list(response.len());

			for receipts in response {
				stream.append_raw(&receipts, 1);
			}

			stream.out()
		});

		Ok(())
	}

	// Receive a response for receipts.
	fn receipts(&self, peer: &PeerId, io: &IoContext, raw: UntrustedRlp) -> Result<(), Error> {
		let req_id = try!(self.pre_verify_response(peer, request::Kind::Receipts, &raw));
		let raw_receipts: Vec<Vec<Receipt>> = try!(try!(raw.at(2))
			.iter()
			.map(|x| x.as_val())
			.collect());

		for handler in &self.handlers {
			handler.on_receipts(&Ctx {
				peer: *peer,
				io: io,
				proto: self,
			}, req_id, &raw_receipts);
		}

		Ok(())
	}

	// Handle a request for proofs.
	fn get_proofs(&self, peer: &PeerId, io: &IoContext, data: UntrustedRlp) -> Result<(), Error> {
		const MAX_PROOFS: usize = 128;

		let peers = self.peers.read();
		let peer = match peers.get(peer) {
			Some(peer) => peer,
			None => {
				debug!(target: "les", "Ignoring request from unknown peer");
				return Ok(())
			}
		};
		let mut peer = peer.lock();

		let req_id: u64 = try!(data.val_at(0));

		let req = {
			let requests: Result<Vec<_>, Error> = try!(data.at(1)).iter().take(MAX_PROOFS).map(|x| {
				Ok(request::StateProof {
					block: try!(x.val_at(0)),
					key1: try!(x.val_at(1)),
					key2: if try!(x.at(2)).is_empty() { None } else { Some(try!(x.val_at(2))) },
					from_level: try!(x.val_at(3)),
				})
			}).collect();

			request::StateProofs {
				requests: try!(requests),
			}
		};

		let max_cost = try!(peer.deduct_max(&self.flow_params, request::Kind::StateProofs, req.requests.len()));

		let response = self.provider.proofs(req);
		let response_len = response.iter().filter(|x| &x[..] != &::rlp::EMPTY_LIST_RLP).count();
		let actual_cost = self.flow_params.compute_cost(request::Kind::StateProofs, response_len);
		assert!(max_cost >= actual_cost, "Actual cost exceeded maximum computed cost.");

		let cur_buffer = peer.refund(&self.flow_params, max_cost - actual_cost);

		io.respond(packet::PROOFS, {
			let mut stream = RlpStream::new_list(3);
			stream.append(&req_id).append(&cur_buffer).begin_list(response.len());

			for proof in response {
				stream.append_raw(&proof, 1);
			}

			stream.out()
		});

		Ok(())
	}

	// Receive a response for proofs.
	fn proofs(&self, peer: &PeerId, io: &IoContext, raw: UntrustedRlp) -> Result<(), Error> {
		let req_id = try!(self.pre_verify_response(peer, request::Kind::StateProofs, &raw));

		let raw_proofs: Vec<Vec<Bytes>> = try!(raw.at(2)).iter()
			.map(|x| x.iter().map(|node| node.as_raw().to_owned()).collect())
			.collect();

		for handler in &self.handlers {
			handler.on_state_proofs(&Ctx {
				peer: *peer,
				io: io,
				proto: self,
			}, req_id, &raw_proofs);
		}

		Ok(())
	}

	// Handle a request for contract code.
	fn get_contract_code(&self, peer: &PeerId, io: &IoContext, data: UntrustedRlp) -> Result<(), Error> {
		const MAX_CODES: usize = 256;

		let peers = self.peers.read();
		let peer = match peers.get(peer) {
			Some(peer) => peer,
			None => {
				debug!(target: "les", "Ignoring request from unknown peer");
				return Ok(())
			}
		};
		let mut peer = peer.lock();

		let req_id: u64 = try!(data.val_at(0));

		let req = {
			let requests: Result<Vec<_>, Error> = try!(data.at(1)).iter().take(MAX_CODES).map(|x| {
				Ok(request::ContractCode {
					block_hash: try!(x.val_at(0)),
					account_key: try!(x.val_at(1)),
				})
			}).collect();

			request::ContractCodes {
				code_requests: try!(requests),
			}
		};

		let max_cost = try!(peer.deduct_max(&self.flow_params, request::Kind::Codes, req.code_requests.len()));

		let response = self.provider.contract_codes(req);
		let response_len = response.iter().filter(|x| !x.is_empty()).count();
		let actual_cost = self.flow_params.compute_cost(request::Kind::Codes, response_len);
		assert!(max_cost >= actual_cost, "Actual cost exceeded maximum computed cost.");

		let cur_buffer = peer.refund(&self.flow_params, max_cost - actual_cost);

		io.respond(packet::CONTRACT_CODES, {
			let mut stream = RlpStream::new_list(3);
			stream.append(&req_id).append(&cur_buffer).begin_list(response.len());

			for code in response {
				stream.append(&code);
			}

			stream.out()
		});

		Ok(())
	}

	// Receive a response for contract code.
	fn contract_code(&self, peer: &PeerId, io: &IoContext, raw: UntrustedRlp) -> Result<(), Error> {
		let req_id = try!(self.pre_verify_response(peer, request::Kind::Codes, &raw));

		let raw_code: Vec<Bytes> = try!(try!(raw.at(2)).iter().map(|x| x.as_val()).collect());

		for handler in &self.handlers {
			handler.on_code(&Ctx {
				peer: *peer,
				io: io,
				proto: self,
			}, req_id, &raw_code);
		}

		Ok(())
	}

	// Handle a request for header proofs
	fn get_header_proofs(&self, peer: &PeerId, io: &IoContext, data: UntrustedRlp) -> Result<(), Error> {
		const MAX_PROOFS: usize = 256;

		let peers = self.peers.read();
		let peer = match peers.get(peer) {
			Some(peer) => peer,
			None => {
				debug!(target: "les", "Ignoring request from unknown peer");
				return Ok(())
			}
		};
		let mut peer = peer.lock();

		let req_id: u64 = try!(data.val_at(0));

		let req = {
			let requests: Result<Vec<_>, Error> = try!(data.at(1)).iter().take(MAX_PROOFS).map(|x| {
				Ok(request::HeaderProof {
					cht_number: try!(x.val_at(0)),
					block_number: try!(x.val_at(1)),
					from_level: try!(x.val_at(2)),
				})
			}).collect();

			request::HeaderProofs {
				requests: try!(requests),
			}
		};

		let max_cost = try!(peer.deduct_max(&self.flow_params, request::Kind::HeaderProofs, req.requests.len()));

		let response = self.provider.header_proofs(req);
		let response_len = response.iter().filter(|x| &x[..] != ::rlp::EMPTY_LIST_RLP).count();
		let actual_cost = self.flow_params.compute_cost(request::Kind::HeaderProofs, response_len);
		assert!(max_cost >= actual_cost, "Actual cost exceeded maximum computed cost.");

		let cur_buffer = peer.refund(&self.flow_params, max_cost - actual_cost);

		io.respond(packet::HEADER_PROOFS, {
			let mut stream = RlpStream::new_list(3);
			stream.append(&req_id).append(&cur_buffer).begin_list(response.len());

			for proof in response {
				stream.append_raw(&proof, 1);
			}

			stream.out()
		});

		Ok(())
	}

	// Receive a response for header proofs
	fn header_proofs(&self, peer: &PeerId, io: &IoContext, raw: UntrustedRlp) -> Result<(), Error> {
		fn decode_res(raw: UntrustedRlp) -> Result<(Bytes, Vec<Bytes>), ::rlp::DecoderError> {
			Ok((
				try!(raw.val_at(0)),
				try!(raw.at(1)).iter().map(|x| x.as_raw().to_owned()).collect(),
			))
		}

		let req_id = try!(self.pre_verify_response(peer, request::Kind::HeaderProofs, &raw));
		let raw_proofs: Vec<_> = try!(try!(raw.at(2)).iter().map(decode_res).collect());

		for handler in &self.handlers {
			handler.on_header_proofs(&Ctx {
				peer: *peer,
				io: io,
				proto: self,
			}, req_id, &raw_proofs);
		}

		Ok(())
	}

	// Receive a set of transactions to relay.
	fn relay_transactions(&self, peer: &PeerId, io: &IoContext, data: UntrustedRlp) -> Result<(), Error> {
		const MAX_TRANSACTIONS: usize = 256;

		let txs: Vec<_> = try!(data.iter().take(MAX_TRANSACTIONS).map(|x| x.as_val::<SignedTransaction>()).collect());

		debug!(target: "les", "Received {} transactions to relay from peer {}", txs.len(), peer);

		for handler in &self.handlers {
			handler.on_transactions(&Ctx {
				peer: *peer,
				io: io,
				proto: self,
			}, &txs);
		}

		Ok(())
	}
}

// if something went wrong, figure out how much to punish the peer.
fn punish(peer: PeerId, io: &IoContext, e: Error) {
	match e.punishment() {
		Punishment::None => {}
		Punishment::Disconnect => {
			debug!(target: "les", "Disconnecting peer {}: {}", peer, e);
			io.disconnect_peer(peer)
		}
		Punishment::Disable => {
			debug!(target: "les", "Disabling peer {}: {}", peer, e);
			io.disable_peer(peer)
		}
	}
}

impl NetworkProtocolHandler for LightProtocol {
	fn initialize(&self, io: &NetworkContext) {
		io.register_timer(TIMEOUT, TIMEOUT_INTERVAL_MS)
			.expect("Error registering sync timer.");
		io.register_timer(TICK_TIMEOUT, TICK_TIMEOUT_INTERVAL_MS)
			.expect("Error registering sync timer.");
	}

	fn read(&self, io: &NetworkContext, peer: &PeerId, packet_id: u8, data: &[u8]) {
		self.handle_packet(io, peer, packet_id, data);
	}

	fn connected(&self, io: &NetworkContext, peer: &PeerId) {
		self.on_connect(peer, io);
	}

	fn disconnected(&self, io: &NetworkContext, peer: &PeerId) {
		self.on_disconnect(*peer, io);
	}

	fn timeout(&self, io: &NetworkContext, timer: TimerToken) {
		match timer {
			TIMEOUT => self.timeout_check(io),
			TICK_TIMEOUT => self.tick_handlers(io),
			_ => warn!(target: "les", "received timeout on unknown token {}", timer),
		}
	}
}

// Helper for encoding the request to RLP with the given ID.
fn encode_request(req: &Request, req_id: usize) -> Vec<u8> {
	match *req {
		Request::Headers(ref headers) => {
			let mut stream = RlpStream::new_list(2);
			stream.append(&req_id).begin_list(4);

			match headers.start {
				HashOrNumber::Hash(ref hash) => stream.append(hash),
				HashOrNumber::Number(ref num) => stream.append(num),
			};

			stream
				.append(&headers.max)
				.append(&headers.skip)
				.append(&headers.reverse);

			stream.out()
		}
		Request::Bodies(ref request) => {
			let mut stream = RlpStream::new_list(2);
			stream.append(&req_id).begin_list(request.block_hashes.len());

			for hash in &request.block_hashes {
				stream.append(hash);
			}

			stream.out()
		}
		Request::Receipts(ref request) => {
			let mut stream = RlpStream::new_list(2);
			stream.append(&req_id).begin_list(request.block_hashes.len());

			for hash in &request.block_hashes {
				stream.append(hash);
			}

			stream.out()
		}
		Request::StateProofs(ref request) => {
			let mut stream = RlpStream::new_list(2);
			stream.append(&req_id).begin_list(request.requests.len());

			for proof_req in &request.requests {
				stream.begin_list(4)
					.append(&proof_req.block)
					.append(&proof_req.key1);

				match proof_req.key2 {
					Some(ref key2) => stream.append(key2),
					None => stream.append_empty_data(),
				};

				stream.append(&proof_req.from_level);
			}

			stream.out()
		}
		Request::Codes(ref request) => {
			let mut stream = RlpStream::new_list(2);
			stream.append(&req_id).begin_list(request.code_requests.len());

			for code_req in &request.code_requests {
				stream.begin_list(2)
					.append(&code_req.block_hash)
					.append(&code_req.account_key);
			}

			stream.out()
		}
		Request::HeaderProofs(ref request) => {
			let mut stream = RlpStream::new_list(2);
			stream.append(&req_id).begin_list(request.requests.len());

			for proof_req in &request.requests {
				stream.begin_list(3)
					.append(&proof_req.cht_number)
					.append(&proof_req.block_number)
					.append(&proof_req.from_level);
			}

			stream.out()
		}
	}
}<|MERGE_RESOLUTION|>--- conflicted
+++ resolved
@@ -262,14 +262,9 @@
 	}
 
 	/// Check the maximum amount of requests of a specific type
-<<<<<<< HEAD
 	/// which a peer would be able to serve. Returns zero if the
 	/// peer is unknown or has no buffer flow parameters.
-	pub fn max_requests(&self, peer: PeerId, kind: request::Kind) -> usize {
-=======
-	/// which a peer would be able to serve.
-	pub fn max_requests(&self, peer: PeerId, kind: request::Kind) -> Option<usize> {
->>>>>>> ee050d4f
+	fn max_requests(&self, peer: PeerId, kind: request::Kind) -> usize {
 		self.peers.read().get(&peer).and_then(|peer| {
 			let mut peer = peer.lock();
 			let idle = peer.idle;
