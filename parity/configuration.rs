--- conflicted
+++ resolved
@@ -145,17 +145,10 @@
 		let cmd = if self.args.cmd_signer {
 			let authfile = ::signer::codes_path(&ws_conf.signer_path);
 
-<<<<<<< HEAD
 			if self.args.cmd_signer_new_token {
-				Cmd::SignerToken(ws_conf, ui_conf)
+				Cmd::SignerToken(ws_conf, ui_conf, logger_config.clone())
 			} else if self.args.cmd_signer_sign {
-				let pwfile = self.args.arg_password.get(0).map(|pwfile| {
-=======
-			if self.args.cmd_new_token {
-				Cmd::SignerToken(ws_conf, ui_conf, logger_config.clone())
-			} else if self.args.cmd_sign {
 				let pwfile = self.args.flag_password.get(0).map(|pwfile| {
->>>>>>> 0c7c34e6
 					PathBuf::from(pwfile)
 				});
 				Cmd::SignerSign {
@@ -338,16 +331,7 @@
 			};
 
 			let verifier_settings = self.verifier_settings();
-<<<<<<< HEAD
-
-			// Special presets are present for the dev chain.
-			let (gas_pricer, miner_options) = match spec {
-				SpecType::Dev => (GasPricerConfig::Fixed(0.into()), self.miner_options(0)?),
-				_ => (self.gas_pricer_config()?, self.miner_options(self.args.arg_reseal_min_period)?),
-			};
-=======
 			let whisper_config = self.whisper_config();
->>>>>>> 0c7c34e6
 
 			let run_cmd = RunCmd {
 				cache_config: cache_config,
@@ -476,19 +460,10 @@
 		max(self.min_peers(), peers)
 	}
 
-<<<<<<< HEAD
-	fn allow_ips(&self) -> Result<AllowIP, String> {
-		match self.args.arg_allow_ips.as_str() {
-			"all" => Ok(AllowIP::All),
-			"public" => Ok(AllowIP::Public),
-			"private" => Ok(AllowIP::Private),
-			_ => Err("Invalid IP filter value".to_owned()),
-=======
 	fn ip_filter(&self) -> Result<IpFilter, String> {
-		match IpFilter::parse(self.args.flag_allow_ips.as_str()) {
+		match IpFilter::parse(self.args.arg_allow_ips.as_str()) {
 			Ok(allow_ip) => Ok(allow_ip),
 			Err(_) => Err("Invalid IP filter value".to_owned()),
->>>>>>> 0c7c34e6
 		}
 	}
 
@@ -931,18 +906,11 @@
 		let cache_path = if is_using_base_path { "$BASE/cache" } else { dir::CACHE_PATH };
 
 		let db_path = replace_home_and_local(&data_path, &local_path, &base_db_path);
-<<<<<<< HEAD
+		let cache_path = replace_home_and_local(&data_path, &local_path, cache_path);
 		let keys_path = replace_home(&data_path, &self.args.arg_keys_path);
 		let dapps_path = replace_home(&data_path, &self.args.arg_dapps_path);
 		let secretstore_path = replace_home(&data_path, &self.args.arg_secretstore_path);
 		let ui_path = replace_home(&data_path, &self.args.arg_ui_path);
-=======
-		let cache_path = replace_home_and_local(&data_path, &local_path, cache_path);
-		let keys_path = replace_home(&data_path, &self.args.flag_keys_path);
-		let dapps_path = replace_home(&data_path, &self.args.flag_dapps_path);
-		let secretstore_path = replace_home(&data_path, &self.args.flag_secretstore_path);
-		let ui_path = replace_home(&data_path, &self.args.flag_ui_path);
->>>>>>> 0c7c34e6
 
 		if self.args.flag_geth && !cfg!(windows) {
 			let geth_root  = if self.chain() == "testnet".to_owned() { path::ethereum::test() } else {  path::ethereum::default() };
