// Copyright 2015-2017 Parity Technologies (UK) Ltd.
// This file is part of Parity.

// Parity is free software: you can redistribute it and/or modify
// it under the terms of the GNU General Public License as published by
// the Free Software Foundation, either version 3 of the License, or
// (at your option) any later version.

// Parity is distributed in the hope that it will be useful,
// but WITHOUT ANY WARRANTY; without even the implied warranty of
// MERCHANTABILITY or FITNESS FOR A PARTICULAR PURPOSE.  See the
// GNU General Public License for more details.

// You should have received a copy of the GNU General Public License
// along with Parity.  If not, see <http://www.gnu.org/licenses/>.

macro_rules! println_stderr(
    ($($arg:tt)*) => { {
        let r = writeln!(&mut ::std::io::stderr(), $($arg)*);
        r.expect("failed printing to stderr");
    } }
);

macro_rules! otry {
	($e: expr) => (
		match $e {
			Some(ref v) => v,
			None => {
				return None;
			}
		}
	)
}
macro_rules! usage {
	(
		{
			$(
				$field_a:ident : $typ_a:ty,
			)*
		}
		{
			$(
				$field:ident : $typ:ty = $default:expr, or $from_config:expr,
			)*
		}
		{
			$(
				$field_s:ident : $typ_s:ty, display $default_s:expr, or $from_config_s:expr,
			)*
		}
		{
			$(
				CMD $subcommand:ident
				{
					$(
						CMD $subsubcommand:ident
						{
							$(
								ARG $subsubcommand_arg:ident : $typ_subsubcommand_arg:ty, $clap_subsubcommand_arg:expr,
							)*
							$(
								ARGM $subsubcommand_argm:ident : $typ_subsubcommand_argm:ty, $clap_subsubcommand_argm:expr,
							)*
						}
					)*

					$(
						ARG $subcommand_arg:ident : $typ_subcommand_arg:ty, $clap_subcommand_arg:expr,
					)*
					$(
						ARGM $subcommand_argm:ident : $typ_subcommand_argm:ty, $clap_subcommand_argm:expr,
					)*
				}
			)*
		}
		{
			$(
			[$group_name:expr]
				$(
					FLAG $field_flag_u:ident : $typ_flag_u:ty = $default_flag_u:expr, or $from_config_flag_u:expr, $usage_flag_u:expr,
				)*
				$(
					ARG $field_arg_u:ident : $typ_arg_u:ty = $default_arg_u:expr, or $from_config_arg_u:expr, $usage_arg_u:expr,
				)*
				$(
					ARGM $field_argm_u:ident : $typ_argm_u:ty = $default_argm_u:expr, or $from_config_argm_u:expr, $usage_argm_u:expr,
				)*
				$(
					ARG_OPTION $field_argo_u:ident : $innertyp_argo_u:ty = $default_argo_u:expr, or $from_config_argo_u:expr, $usage_argo_u:expr,
				)*
			)*
		}
	) => {
		use toml;
		use std::{fs, io, process};
		use std::io::{Read, Write};
		use util::version;
		use clap::{Arg, App, SubCommand, AppSettings, Error as ClapError};
		use helpers::replace_home;

		#[derive(Debug)]
		pub enum ArgsError {
			Clap(ClapError),
			Decode(toml::de::Error),
			Config(String, io::Error),
		}

		impl ArgsError {
			pub fn exit(self) -> ! {
				match self {
					ArgsError::Clap(e) => e.exit(), // TODO PRINT ?
					ArgsError::Decode(e) => {
						println_stderr!("You might have supplied invalid parameters in config file.");
						println_stderr!("{}", e);
						process::exit(2)
					},
					ArgsError::Config(path, e) => {
						println_stderr!("There was an error reading your config file at: {}", path);
						println_stderr!("{}", e);
						process::exit(2)
					},
				}
			}
		}

		impl From<ClapError> for ArgsError {
			fn from(e: ClapError) -> Self {
				ArgsError::Clap(e)
			}
		}

		impl From<toml::de::Error> for ArgsError {
			fn from(e: toml::de::Error) -> Self {
				ArgsError::Decode(e)
			}
		}

		#[derive(Debug, PartialEq)]
		pub struct Args {
			$(
				pub $field_a: $typ_a,
			)*

			$(
				pub $field: $typ,
			)*

			$(
				pub $field_s: $typ_s,
			)*

			$(
				pub $subcommand: bool,

				$(
					pub $subsubcommand: bool,
					$(
						pub $subsubcommand_arg: Option<$typ_subsubcommand_arg>,
					)*
					$(
						pub $subsubcommand_argm: Option<Vec<$typ_subsubcommand_argm>>,
					)*
				)*

				$(
					pub $subcommand_arg: Option<$typ_subcommand_arg>,
				)*
				$(
					pub $subcommand_argm: Option<Vec<$typ_subcommand_argm>>,
				)*
			)*

			$(
				$(
					pub $field_flag_u: $typ_flag_u,
				)*
				$(
					pub $field_arg_u: $typ_arg_u,
				)*
				$(
					pub $field_argm_u: Vec<$typ_argm_u>,
				)*
				$(
					pub $field_argo_u: Option<$innertyp_argo_u>,
				)*
			)*
		}

		impl Default for Args {
			fn default() -> Self {
				Args {
					$(
						$field_a: Default::default(),
					)*

					$(
						$field: $default.into(),
					)*

					$(
						$field_s: Default::default(),
					)*

					$(
						$subcommand: Default::default(),
						$(
							$subsubcommand: Default::default(),
							$(
								$subsubcommand_arg: Default::default(),
							)*
							$(
								$subsubcommand_argm: Default::default(),
							)*
						)*

						$(
							$subcommand_arg: Default::default(),
						)*
						$(
							$subcommand_argm: Default::default(),
						)*
					)*

					$(
						$(
							$field_flag_u: Default::default(),
						)*
						$(
							$field_arg_u: Default::default(),
						)*
						$(
							$field_argm_u: Default::default(),
						)*
						$(
							$field_argo_u: Default::default(),
						)*
					)*
					
				}
			}
		}

		#[derive(Default, Debug, PartialEq, Clone, Deserialize)]
		struct RawArgs {
			$(
				$field_a: $typ_a,
			)*
			$(
				$field: Option<$typ>,
			)*
			$(
				$field_s: Option<$typ_s>,
			)*
			$(
				$subcommand: bool,
				
				$(
					$subsubcommand: bool,
					$(
						$subsubcommand_arg: Option<$typ_subsubcommand_arg>,
					)*
					$(
						$subsubcommand_argm: Option<Vec<$typ_subsubcommand_argm>>,
					)*
				)*

				$(
					$subcommand_arg: Option<$typ_subcommand_arg>,
				)*
				$(
					$subcommand_argm: Option<Vec<$typ_subcommand_argm>>,
				)*
			)*
			$(
				$(
					$field_flag_u: bool, // @TODO HARDCODED / REMOVE TYPE FROM MACRO CALL
				)*
				$(
					$field_arg_u: Option<$typ_arg_u>,
				)*
				$(
					$field_argm_u: Option<Vec<$typ_argm_u>>,
				)*
				$(
					$field_argo_u: Option<$innertyp_argo_u>,
				)*
			)*
		}

		impl Args {

			pub fn parse<S: AsRef<str>>(command: &[S]) -> Result<Self, ArgsError> {
				let raw_args = RawArgs::parse(command)?;

				// Skip loading config file if no_config flag is specified
				if raw_args.flag_no_config {
					return Ok(raw_args.into_args(Config::default()));
				}

				let config_file = raw_args.arg_config.clone().unwrap_or_else(|| raw_args.clone().into_args(Config::default()).arg_config);
				let config_file = replace_home(&::dir::default_data_path(), &config_file);
<<<<<<< HEAD
				let config = match (fs::File::open(&config_file), raw_args.arg_config.is_some()) {
=======
				match (fs::File::open(&config_file), raw_args.flag_config.clone()) {
>>>>>>> 0c7c34e6
					// Load config file
					(Ok(mut file), _) => {
						println_stderr!("Loading config file from {}", &config_file);
						let mut config = String::new();
						file.read_to_string(&mut config).map_err(|e| ArgsError::Config(config_file, e))?;
						Ok(raw_args.into_args(Self::parse_config(&config)?))
					},
					// Don't display error in case default config cannot be loaded.
					(Err(_), None) => Ok(raw_args.into_args(Config::default())),
					// Config set from CLI (fail with error)
					(Err(_), Some(ref config_arg)) => {
						match presets::preset_config_string(config_arg) {
							Ok(s) => Ok(raw_args.into_args(Self::parse_config(&s)?)),
							Err(e) => Err(ArgsError::Config(config_file, e))
						}
					},
				}
			}

			#[cfg(test)]
			pub fn parse_without_config<S: AsRef<str>>(command: &[S]) -> Result<Self, ArgsError> {
				Self::parse_with_config(command, Config::default())
			}

			#[cfg(test)]
			fn parse_with_config<S: AsRef<str>>(command: &[S], config: Config) -> Result<Self, ArgsError> {
				RawArgs::parse(command).map(|raw| raw.into_args(config)).map_err(ArgsError::Clap)
			}

			fn parse_config(config: &str) -> Result<Config, ArgsError> {
				Ok(toml::from_str(config)?)
			}

			pub fn print_version() -> String {
				format!(include_str!("./version.txt"), version())
			}
		}

		impl RawArgs {
			fn into_args(self, config: Config) -> Args {
				let mut args = Args::default();
				$(
					args.$field_a = self.$field_a;
				)*
				$(
					args.$field = self.$field.or_else(|| $from_config(&config)).unwrap_or_else(|| $default.into());
				)*
				$(
					args.$field_s = self.$field_s.or_else(|| $from_config_s(&config)).unwrap_or(None);
				)*
				$(
					args.$subcommand = self.$subcommand;

					$(
						args.$subsubcommand = self.$subsubcommand;
						$(
							args.$subsubcommand_arg = self.$subsubcommand_arg;
						)*
						$(
							args.$subsubcommand_argm = self.$subsubcommand_argm;
						)*
					)*

					$(
						args.$subcommand_arg = self.$subcommand_arg;
					)*
					$(
						args.$subcommand_argm = self.$subcommand_argm;
					)*
				)*

				$(
					$(
						// args.$field_flag_u = self.$field_flag_u.or_else(|| $from_config_flag_u(&config)).unwrap_or_else(|| $default_flag_u.into());

						// Presence of CLI switch || config || default
						args.$field_flag_u = self.$field_flag_u || $from_config_flag_u(&config).unwrap_or_else(|| $default_flag_u.into());
					)*
					$(
						args.$field_arg_u = self.$field_arg_u.or_else(|| $from_config_arg_u(&config)).unwrap_or_else(|| $default_arg_u.into());
					)*
					$(
						args.$field_argm_u = self.$field_argm_u.or_else(|| $from_config_argm_u(&config)).unwrap_or_else(|| $default_argm_u.into());
					)*
					$(
						args.$field_argo_u = self.$field_argo_u.or_else(|| $from_config_argo_u(&config)).or_else(|| $default_argo_u.into()); // before was:unwrap_or_else intead of .or_else
					)*
				)*

				args
			}

			#[allow(unused_variables)] // when there are no subcommand args, the submatches aren't used
			pub fn parse<S: AsRef<str>>(command: &[S]) -> Result<Self, ClapError> {

				let matches = App::new("Parity")
				    	.setting(AppSettings::VersionlessSubcommands)
				    	.setting(AppSettings::DeriveDisplayOrder)
				    	.setting(AppSettings::UnifiedHelpMessage)
						.arg(Arg::with_name("version")
							.short("v")
							.long("version")
							.help(&Args::print_version()))
						.about(include_str!("./usage_header.txt"))
						$(
							.subcommand(
								SubCommand::with_name(&(stringify!($subcommand)[4..])) // @TODO remove () after &
								$(
									.subcommand(
										SubCommand::with_name(&(stringify!($subsubcommand)[stringify!($subcommand).len()+1..]))
										$(
											.arg($clap_subsubcommand_arg(Arg::with_name(&(stringify!($subsubcommand_arg)[stringify!($subsubcommand).len()+1..]))))
										)*
										$(
											.arg($clap_subsubcommand_argm(Arg::with_name(&(stringify!($subsubcommand_argm)[stringify!($subsubcommand).len()+1..])).multiple(true)))
										)*
									)
								)*
								$(
									.arg($clap_subcommand_arg(Arg::with_name(&(stringify!($subcommand_arg)[stringify!($subcommand).len()+1..]))))
								)*
								$(
									.arg($clap_subcommand_argm(Arg::with_name(&(stringify!($subcommand_argm)[stringify!($subcommand).len()+1..])).multiple(true)))
								)*
							)
						)*
						.args(&[
							$(
								$(
									Arg::from_usage($usage_arg_u),
								)*
								$(
									Arg::from_usage($usage_flag_u),
								)*
							)*
						])
						.get_matches_safe()?;

				let mut raw_args : RawArgs = Default::default();
				$(
					$(
						raw_args.$field_arg_u = value_t!(matches, &stringify!($field_arg_u)[4..], $typ_arg_u).ok();
					)*
					$(
						raw_args.$field_argm_u = values_t!(matches, &stringify!($field_argm_u)[4..], $typ_argm_u).ok();
					)*
					$(
						raw_args.$field_argo_u = value_t!(matches, &stringify!($field_argo_u)[4..], $innertyp_argo_u).ok();
					)*
					$(
						raw_args.$field_flag_u = matches.is_present(&(stringify!($field_flag_u)[5..]));
					)*
				)*
				
				$(
					// Subcommand
					if let Some(submatches) = matches.subcommand_matches(&(stringify!($subcommand)[4..])) {
						raw_args.$subcommand = true;

						$(
							// Sub-subcommand
							if let Some(subsubmatches) = submatches.subcommand_matches(&(stringify!($subsubcommand)[stringify!($subcommand).len()+1..])) {
								raw_args.$subsubcommand = true;

								// Sub-subcommand arguments
								$(
									raw_args.$subsubcommand_arg = value_t!(subsubmatches, &stringify!($subsubcommand_arg)[stringify!($subsubcommand).len()+1..], $typ_subsubcommand_arg).ok();
								)*
								$(
									// might need to convert from values to vec
									raw_args.$subsubcommand_argm = values_t!(subsubmatches, &stringify!($subsubcommand_argm)[stringify!($subsubcommand).len()+1..], $typ_subsubcommand_argm).ok();
								)*
							}
							else {
								raw_args.$subsubcommand = false;
							}
						)*

						// Subcommand arguments
						$(
							raw_args.$subcommand_arg = value_t!(submatches, &stringify!($subcommand_arg)[stringify!($subcommand).len()+1..], $typ_subcommand_arg).ok();
						)*
						$(
							raw_args.$subcommand_argm = values_t!(submatches, &stringify!($subcommand_argm)[stringify!($subcommand).len()+1..], $typ_subcommand_argm).ok();
						)*
					}
					else {
						raw_args.$subcommand = false;
					}
				)*
				
				
				

				Ok(raw_args)				
			}
		}
	};
}<|MERGE_RESOLUTION|>--- conflicted
+++ resolved
@@ -299,11 +299,7 @@
 
 				let config_file = raw_args.arg_config.clone().unwrap_or_else(|| raw_args.clone().into_args(Config::default()).arg_config);
 				let config_file = replace_home(&::dir::default_data_path(), &config_file);
-<<<<<<< HEAD
-				let config = match (fs::File::open(&config_file), raw_args.arg_config.is_some()) {
-=======
-				match (fs::File::open(&config_file), raw_args.flag_config.clone()) {
->>>>>>> 0c7c34e6
+				match (fs::File::open(&config_file), raw_args.arg_config.clone()) {
 					// Load config file
 					(Ok(mut file), _) => {
 						println_stderr!("Loading config file from {}", &config_file);
